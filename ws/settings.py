"""
Django settings for ws project.

For more information on this file, see
https://docs.djangoproject.com/en/1.8/topics/settings/

For the full list of settings and their values, see
https://docs.djangoproject.com/en/1.8/ref/settings/
"""

# Build paths inside the project like this: os.path.join(BASE_DIR, ...)
import os

from celery.schedules import crontab
import raven


SECRET_KEY = os.getenv('DJANGO_SECRET_KEY',
                       '*this-is-obviously-not-secure-only-use-it-locally*')
MEMBERSHIP_SECRET_KEY = os.getenv('MEMBERSHIP_SECRET_KEY',
                                  'secret shared with the mitoc-member repo')

BASE_DIR = os.path.dirname(os.path.dirname(__file__))
PROJECT_ROOT = os.path.normpath(os.path.dirname(os.path.abspath(__file__)))

BOWER_COMPONENTS = os.path.join(BASE_DIR, 'bower_components')

# Settings may override these defaults (easily defined here due to BASE_DIR)
STATIC_URL = '/static/'
STATIC_ROOT = os.getenv('STATIC_ROOT', os.path.join(BASE_DIR, 'static'))

STATICFILES_STORAGE = 'ws.storage.CachedStorage'

STATICFILES_DIRS = [
    BOWER_COMPONENTS
]

STATICFILES_FINDERS = (
    'django.contrib.staticfiles.finders.FileSystemFinder',
    'django.contrib.staticfiles.finders.AppDirectoriesFinder',
    'pipeline.finders.PipelineFinder',
)

# auth and allauth settings
LOGIN_REDIRECT_URL = '/'
ACCOUNT_LOGOUT_REDIRECT_URL = '/'

<<<<<<< HEAD
INSTALLED_APPS = []  # Must be defined by respective configs
if os.environ.get('WS_DJANGO_LOCAL'):
    from .conf.local_settings import *  # noQA
else:
    from .conf.production_settings import *  # noQA
=======
if os.environ.get('WS_TEST_CONFIG'):
    from conf.test_settings import *  # NoQA
elif os.environ.get('WS_DJANGO_LOCAL'):
    from conf.local_settings import *  # NoQA
else:
    from conf.production_settings import *  # NoQA
>>>>>>> b202f7c7

DATABASES = {
    'default': {
        'ENGINE': 'django.db.backends.postgresql_psycopg2',
        'NAME': os.getenv('DATABASE_NAME', 'ws'),
        'USER': os.getenv('DATABASE_USER', 'ws'),
        'PASSWORD': os.getenv('DATABASE_PASSWORD', 'password'),
        'HOST': os.getenv('DATABASE_HOST', 'localhost'),
        'PORT': os.getenv('DATABASE_PORT', '5432'),
    },
    'auth_db': {
        'ENGINE': 'django.db.backends.postgresql_psycopg2',
        'NAME': os.getenv('AUTH_DATABASE_NAME', 'auth_db'),
        'USER': os.getenv('DATABASE_USER', 'ws'),
        'PASSWORD': os.getenv('DATABASE_PASSWORD', 'password'),
        'HOST': os.getenv('DATABASE_HOST', 'localhost'),
        'PORT': os.getenv('DATABASE_PORT', '5432'),
    },
    'geardb': {
        'ENGINE': 'django.db.backends.mysql',
        'NAME': os.getenv('GEAR_DATABASE_NAME', 'geardb'),
        'OPTIONS': {
            'init_command': "SET sql_mode='STRICT_TRANS_TABLES'",
        },
        'USER': os.getenv('GEAR_DATABASE_USER', 'ws'),
        'PASSWORD': os.getenv('GEAR_DATABASE_PASSWORD', 'password'),
        'HOST': os.getenv('GEAR_DATABASE_HOST', 'localhost'),
        'PORT': os.getenv('GEAR_DATABASE_PORT', '3306'),
    },
}
DATABASE_ROUTERS = ['ws.routers.AuthRouter']

MIDDLEWARE = [
    'django.middleware.gzip.GZipMiddleware',
    'pipeline.middleware.MinifyHTMLMiddleware',
    'djng.middleware.AngularUrlMiddleware',
    'django.contrib.sessions.middleware.SessionMiddleware',
    'django.middleware.common.CommonMiddleware',
    'django.middleware.csrf.CsrfViewMiddleware',
    'django.contrib.auth.middleware.AuthenticationMiddleware',
    'django.contrib.auth.middleware.SessionAuthenticationMiddleware',
    'ws.middleware.PrefetchGroupsMiddleware',
    'ws.middleware.ParticipantMiddleware',
    'django.contrib.messages.middleware.MessageMiddleware',
    'django.middleware.clickjacking.XFrameOptionsMiddleware',
]
<<<<<<< HEAD
if 'debug_toolbar' in INSTALLED_APPS:
    MIDDLEWARE.append('debug_toolbar.middleware.DebugToolbarMiddleware')
if 'corsheaders' in INSTALLED_APPS:
    MIDDLEWARE.insert(0, 'corsheaders.middleware.CorsMiddleware')
    MIDDLEWARE.append('django.middleware.common.CommonMiddleware')
=======
if 'debug_toolbar' in INSTALLED_APPS:  # NoQA
    MIDDLEWARE_CLASSES.append('debug_toolbar.middleware.DebugToolbarMiddleware')
if 'corsheaders' in INSTALLED_APPS:  # NoQA
    MIDDLEWARE_CLASSES.insert(0, 'corsheaders.middleware.CorsMiddleware')
    MIDDLEWARE_CLASSES.append('django.middleware.common.CommonMiddleware')
>>>>>>> b202f7c7

AUTHENTICATION_BACKENDS = (
    # Needed to login by username in Django admin, regardless of `allauth`
    "django.contrib.auth.backends.ModelBackend",
    # `allauth` specific authentication methods, such as login by e-mail
    "allauth.account.auth_backends.AuthenticationBackend"
)

TEMPLATES = [
    {
        'BACKEND': 'django.template.backends.django.DjangoTemplates',
        'DIRS': [os.path.join(PROJECT_ROOT, 'templates')],
        'APP_DIRS': True,
        'OPTIONS': {
            'context_processors': [
                "django.contrib.auth.context_processors.auth",
                "django.template.context_processors.debug",
                "django.template.context_processors.i18n",
                "django.template.context_processors.media",
                "django.template.context_processors.static",
                "django.template.context_processors.request",
                "django.contrib.messages.context_processors.messages",
                "ws.context_processors.participant_and_groups",
            ],
        },
    },
]

# auth and allauth settings
SITE_ID = "1"

# Log in with only email
ACCOUNT_AUTHENTICATION_METHOD = 'email'
ACCOUNT_EMAIL_REQUIRED = True
ACCOUNT_UNIQUE_EMAIL = True
ACCOUNT_USERNAME_REQUIRED = False

# Just click the link to verify
ACCOUNT_CONFIRM_EMAIL_ON_GET = True

# Always "remember me"
ACCOUNT_SESSION_REMEMBER = True

ROOT_URLCONF = 'ws.urls'

WSGI_APPLICATION = 'ws.wsgi.application'


# Docusign
DOCUSIGN_USERNAME = os.getenv('DOCUSIGN_USERNAME', 'djcain@mit.edu')
DOCUSIGN_PASSWORD = os.getenv('DOCUSIGN_PASSWORD', 'super-secret')
DOCUSIGN_INTEGRATOR_KEY = os.getenv('DOCUSIGN_INTEGRATOR_KEY', 'secret-uuid')
DOCUSIGN_WAIVER_TEMPLATE_ID = os.getenv('DOCUSIGN_WAIVER_TEMPLATE_ID', 'template-uuid')

# Hit endpoints when we successfully complete a waiver
DOCUSIGN_EVENT_NOTIFICATION = {
    "url": "https://api.mitoc.org/members/waiver",
    "loggingEnabled": "true",
    "requireAcknowledgment": "true",
    "useSoapInterface": "false",
    "includeCertificateWithSoap": "false",
    "signMessageWithX509Cert": "true",
    "includeDocuments": "false",  # No need
    "includeCertificateOfCompletion": "false",
    "includeEnvelopeVoidReason": "true",
    "includeTimeZone": "true",  # Timestamps aren't in UTC... >:(
    "includeSenderAccountAsCustomField": "true",
    "includeDocumentFields": "true",
    "envelopeEvents": [
        {"envelopeEventStatusCode": "completed"}
    ],
    "recipientEvents": [
        {"recipientEventStatusCode": "Completed"},
    ],
}


# Celery settings

BROKER_URL = os.getenv('BROKER_URL', 'amqp://guest:guest@127.0.0.1//')
CELERY_RESULT_BACKEND = os.getenv('CELERY_RESULT_BACKEND', 'amqp')
CELERY_TASK_SERIALIZER = 'json'
CELERY_ACCEPT_CONTENT = ['json']

CELERYBEAT_SCHEDULE = {
    'purge-non-student-discounts': {
        'task': 'ws.tasks.purge_non_student_discounts',
        'schedule': crontab(minute=0, hour=2, day_of_week=1)
    },
    'refresh-all-discount-spreadsheets': {
        'task': 'ws.tasks.update_all_discount_sheets',
        'schedule': crontab(minute=0, hour=3)
    },
    'send-sao-itineraries': {
        'task': 'ws.tasks.send_sao_itineraries',
        'schedule': crontab(minute=0, hour=4)
    },
    'run-ws-lottery': {
        'task': 'ws.tasks.run_ws_lottery',
        'schedule': crontab(minute=0, hour=14, month_of_year=[1, 2], day_of_week=3)
    },
}

CELERY_TIMEZONE = 'UTC'

# Internationalization
# https://docs.djangoproject.com/en/1.8/topics/i18n/

LANGUAGE_CODE = 'en-us'

TIME_ZONE = 'America/New_York'

USE_I18N = True

USE_L10N = True

USE_TZ = True


# Project-specific settings
MUST_UPDATE_AFTER_DAYS = 180

# Break packages up based on how they'll be served

# CDN libraries are for basic, commonplace libraries (and are loaded first)
cdn_libs = ['jquery/dist/jquery.min.js', 'angular/angular.js', 'd3/d3.min.js']


other_libs = ['lodash/dist/lodash.js',
              'bootstrap/dist/js/bootstrap.min.js',
              'footable/js/footable.js',
              'footable/js/footable.sort.js',
              'jquery-ui/ui/core.js',
              'jquery-ui/ui/widget.js',
              'jquery-ui/ui/mouse.js',
              'jquery-ui/ui/sortable.js',
              'jquery-ui/jquery-ui.js',
              'jqueryui-touch-punch/jquery.ui.touch-punch.js',
              'djng/js/django-angular.js',
              'angular-ui-select/dist/select.js',
              'angular-gravatar/build/angular-gravatar.min.js',
              'angular-sanitize/angular-sanitize.js',
              'angular-ui-sortable/sortable.js',
              'js/ui-bootstrap-tpls-0.14.3.js',

              # Libraries to support international phone numbers
              'google-libphonenumber/dist/browser/libphonenumber.js',
              'digits-trie/dist/digits-trie.js',
              'bc-countries/dist/bc-countries.js',
              'bc-phone-number/dist/js/bc-phone-number.js'
              ]

local_js = ['js/ws/*.js', 'js/footable_breakpoints.js']

PIPELINE = {
    'JS_COMPRESSOR': 'pipeline.compressors.uglifyjs.UglifyJSCompressor',
    'CSS_COMPRESSOR': 'pipeline.compressors.yuglify.YuglifyCompressor',
    'JAVASCRIPT': {
        # With jQuery and Angular served via CDN, this is everything
        'app': {
            'source_filenames': other_libs + local_js,
            'output_filename': 'js/app.js',
        },
        # Must be served before the application (to catch any errors)
        'raven': {
            'source_filenames': [
                'raven-js/dist/raven.min.js',
                'angular-raven/angular-raven.min.js',
            ],
            'output_filename': 'js/raven.js',
        },
    },
    'STYLESHEETS': {
        'app': {
            'source_filenames': (
                'css/layout.css',
                'css/footable.core.css',  # Forked... =(
                'css/footable.standalone.css',
                'bootstrap/dist/css/bootstrap.min.css',
                'angular-ui-select/dist/select.min.css',
                'font-awesome/css/font-awesome.min.css',
                'bc-phone-number/dist/css/bc-phone-number.css',
                # Flags are an optional enhancement to the country picker
                'bc-css-flags/dist/css/bc-css-flags.css',
            ),
            'output_filename': 'css/app.css',
        }
    },
}

LOGGING = {
    'version': 1,
    'disable_existing_loggers': False,
    'handlers': {
        'file': {
            'level': 'ERROR',
            'class': 'logging.FileHandler',
            'filename': os.getenv('DJANGO_ERROR_FILE', '/tmp/django_errors.log'),
        },
    },
    'loggers': {
        'django': {
            'handlers': ['file'],
            'level': 'ERROR',
            'propagate': True,
        },
    },
}


RAVEN_CONFIG = {
    'dsn': os.getenv('RAVEN_DSN'),  # If absent, nothing happens
    'release': raven.fetch_git_sha(BASE_DIR),
}<|MERGE_RESOLUTION|>--- conflicted
+++ resolved
@@ -45,20 +45,13 @@
 LOGIN_REDIRECT_URL = '/'
 ACCOUNT_LOGOUT_REDIRECT_URL = '/'
 
-<<<<<<< HEAD
 INSTALLED_APPS = []  # Must be defined by respective configs
-if os.environ.get('WS_DJANGO_LOCAL'):
-    from .conf.local_settings import *  # noQA
+if os.environ.get('WS_TEST_CONFIG'):
+    from .conf.test_settings import *  # NoQA
+elif os.environ.get('WS_DJANGO_LOCAL'):
+    from .conf.local_settings import *  # NoQA
 else:
-    from .conf.production_settings import *  # noQA
-=======
-if os.environ.get('WS_TEST_CONFIG'):
-    from conf.test_settings import *  # NoQA
-elif os.environ.get('WS_DJANGO_LOCAL'):
-    from conf.local_settings import *  # NoQA
-else:
-    from conf.production_settings import *  # NoQA
->>>>>>> b202f7c7
+    from .conf.production_settings import *  # NoQA
 
 DATABASES = {
     'default': {
@@ -105,19 +98,11 @@
     'django.contrib.messages.middleware.MessageMiddleware',
     'django.middleware.clickjacking.XFrameOptionsMiddleware',
 ]
-<<<<<<< HEAD
 if 'debug_toolbar' in INSTALLED_APPS:
     MIDDLEWARE.append('debug_toolbar.middleware.DebugToolbarMiddleware')
 if 'corsheaders' in INSTALLED_APPS:
     MIDDLEWARE.insert(0, 'corsheaders.middleware.CorsMiddleware')
     MIDDLEWARE.append('django.middleware.common.CommonMiddleware')
-=======
-if 'debug_toolbar' in INSTALLED_APPS:  # NoQA
-    MIDDLEWARE_CLASSES.append('debug_toolbar.middleware.DebugToolbarMiddleware')
-if 'corsheaders' in INSTALLED_APPS:  # NoQA
-    MIDDLEWARE_CLASSES.insert(0, 'corsheaders.middleware.CorsMiddleware')
-    MIDDLEWARE_CLASSES.append('django.middleware.common.CommonMiddleware')
->>>>>>> b202f7c7
 
 AUTHENTICATION_BACKENDS = (
     # Needed to login by username in Django admin, regardless of `allauth`
